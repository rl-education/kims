[project]
name = "kims"
version = "0.1.0"
description = "Reinforcement learning education conducted by Korea Institute of Materials Science (KIMS)"
authors = [
    {name = "dongminlee94", email = "kid33629@gmail.com"},
    {name = "limjiyoon", email = "luinpark@gmail.com"},
    {name = "yurirocha15", email = "yurirocha15@gmail.com"},
]
dependencies = [
<<<<<<< HEAD
    "gym @ file:///${PROJECT_ROOT}/externals/gym",
    "pandas==1.3.5",
    "stable-baselines3 @ file:///${PROJECT_ROOT}/externals/stable-baselines3",
]
requires-python = ">=3.7.1,<3.8"
=======
    "gym>=0.26.2",
    "pygame>=2.1.0",
    "matplotlib>=3.7.1",
]
requires-python = ">=3.10,<3.11"
>>>>>>> 56a231af
readme = "README.md"

[tool.pdm]
[tool.pdm.dev-dependencies]
dev = [
    "black>=23.3.0",
    "pytest>=7.3.0",
    "pyright>=1.1.304",
    "ruff>=0.0.261",
    "pre-commit>=2.21.0",
]
[build-system]
requires = ["pdm-backend"]
build-backend = "pdm.backend"

[tool.black]
line-length = 110

[tool.isort]
profile = "black"
skip_gitignore = true

# Python Formatter
[tool.ruff]
# Enable pycodestyle (`E`) and Pyflakes (`F`) codes by default.
select = [
    "E",  # pycodestyle errors
    "W",  # pycodestyle warnings
    "F",  # pyflakes
    "I",  # isort
    "N",  # pep-naming
    "D",  # pydocstyle
    "B",  # flakes-bugbear
    "ANN",# flakes-annotations
    "A",  # flakes-builtins
    "COM",# flakes-commas
    "T10",# flakes-debugger
    "SIM",# flakes-simplify
    "ARG",# flakes-unused-arguments
    "PLC",# pylint-convention
    "PLE",# pylint-errors
    "UP",  # pyupgrade
    "PL"  # pylint
]

# Allow autofix for all enabled rules (when `--fix`) is provided.
fixable = ["I", "D", "COM", "PLC", "UP", "W292"]
ignore = ["D104", "D406", "D407", "D408", "D409", "D415", "D203", "D213", "D417", "B905", "ANN002", "ANN003", "ANN101", "ANN102", "ANN401", "ANN204", "COM812", "D107", "N812", "A003", "B008"]

# Exclude a variety of commonly ignored directories.
exclude = [
    ".bzr",
    ".direnv",
    ".eggs",
    ".git",
    ".hg",
    ".mypy_cache",
    ".nox",
    ".pants.d",
    ".ruff_cache",
    ".svn",
    ".tox",
    ".venv",
    "__pypackages__",
    "_build",
    "buck-out",
    "build",
    "dist",
    "node_modules",
    "venv",
]
per-file-ignores = {}

# Same as Black.
line-length = 110
show-source = true

# Assume Python 3.7.
target-version = "py37"

pylint = {"max-args"=12, "max-statements"=60}

# Python static type checker
[tool.pyright]
<<<<<<< HEAD
include = ["kims"]
exclude = ["externals/**"]
reportMissingImports = true
=======
pythonVersion = "3.10"
pythonPlatform = "Linux"
include = ["./**/src"]
exclude = ["**/__pycache__"]
ignore = []
useLibraryCodeForTypes = true
reportMissingImports = true
reportMissingTypeStubs = false
reportOptionalSubscript = false
reportGeneralTypeIssues = false
>>>>>>> 56a231af
<|MERGE_RESOLUTION|>--- conflicted
+++ resolved
@@ -8,19 +8,12 @@
     {name = "yurirocha15", email = "yurirocha15@gmail.com"},
 ]
 dependencies = [
-<<<<<<< HEAD
     "gym @ file:///${PROJECT_ROOT}/externals/gym",
     "pandas==1.3.5",
     "stable-baselines3 @ file:///${PROJECT_ROOT}/externals/stable-baselines3",
 ]
 requires-python = ">=3.7.1,<3.8"
-=======
-    "gym>=0.26.2",
-    "pygame>=2.1.0",
-    "matplotlib>=3.7.1",
-]
-requires-python = ">=3.10,<3.11"
->>>>>>> 56a231af
+
 readme = "README.md"
 
 [tool.pdm]
@@ -105,19 +98,14 @@
 
 # Python static type checker
 [tool.pyright]
-<<<<<<< HEAD
-include = ["kims"]
-exclude = ["externals/**"]
-reportMissingImports = true
-=======
+include = ["kims", "./**/src"]
+exclude = ["externals/**", "**/__pycache__"]
+
 pythonVersion = "3.10"
 pythonPlatform = "Linux"
-include = ["./**/src"]
-exclude = ["**/__pycache__"]
 ignore = []
 useLibraryCodeForTypes = true
 reportMissingImports = true
 reportMissingTypeStubs = false
 reportOptionalSubscript = false
-reportGeneralTypeIssues = false
->>>>>>> 56a231af
+reportGeneralTypeIssues = false